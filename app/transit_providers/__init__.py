--- conflicted
+++ resolved
@@ -18,15 +18,8 @@
 
 def register_provider(name: str, provider: Union[Dict[str, Callable], TransitProvider]) -> None:
     """Register a transit provider and its endpoints"""
-<<<<<<< HEAD
-    if isinstance(provider, dict):
-        PROVIDERS[name] = TransitProvider(name=name, endpoints=provider)
-    else:
-        PROVIDERS[name] = provider
-=======
     logger.debug(f"Registering provider: {name}")
     PROVIDERS[name] = TransitProvider(name=name, endpoints=endpoints)
->>>>>>> 1fff3672
 
 def get_provider_docs() -> Dict[str, Any]:
     """Generate documentation for all registered providers and their endpoints"""

"""Main application package"""

<<<<<<< HEAD
try:
    # Import transit providers first - this will trigger automatic discovery
    import transit_providers

    # Then import the main application
    from . import main

    # Export the Flask app instance
    app = main.app

except:
    pass
=======
import os
import sys

# Add the app directory to Python path
sys.path.insert(0, os.path.dirname(os.path.abspath(__file__)))

from . import transit_providers  # noqa

__all__ = ['transit_providers']
>>>>>>> ff3922ec
<|MERGE_RESOLUTION|>--- conflicted
+++ resolved
@@ -1,26 +1,22 @@
 """Main application package"""
 
-<<<<<<< HEAD
-try:
-    # Import transit providers first - this will trigger automatic discovery
-    import transit_providers
-
-    # Then import the main application
-    from . import main
-
-    # Export the Flask app instance
-    app = main.app
-
-except:
-    pass
-=======
 import os
 import sys
 
 # Add the app directory to Python path
 sys.path.insert(0, os.path.dirname(os.path.abspath(__file__)))
+try:
+    # Import transit providers first - this will trigger automatic discovery
+    import transit_providers
+    try:
+        from . import transit_providers  # noqa
+    except ImportError:
+        pass
 
-from . import transit_providers  # noqa
+    __all__ = ['transit_providers']
+    # Export the Flask app instance
+    from . import main
+    app = main.app
 
-__all__ = ['transit_providers']
->>>>>>> ff3922ec
+except:
+    pass